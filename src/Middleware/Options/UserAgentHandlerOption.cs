﻿// ------------------------------------------------------------------------------
//  Copyright (c) Microsoft Corporation.  All Rights Reserved.  Licensed under the MIT License.  See License in the project root for license information.
// ------------------------------------------------------------------------------

using System.Diagnostics;
using System.Linq;
using System.Reflection;
using Microsoft.Kiota.Abstractions;

namespace Microsoft.Kiota.Http.HttpClientLibrary.Middleware.Options
{
    /// <summary>
    /// The User Agent Handler Option request class
    /// </summary>
    public class UserAgentHandlerOption : IRequestOption
    {
        /// <summary>
        /// Whether to append the kiota version to the user agent header
        /// </summary>
        public bool Enabled { get; set; } = true;
        /// <summary>
        /// The product name to append to the user agent header
        /// </summary>
        public string ProductName { get; set; } = "kiota-dotnet";
        /// <summary>
        /// The product version to append to the user agent header
        /// </summary>
<<<<<<< HEAD
        public string ProductVersion { get; set; } = FileVersionInfo.GetVersionInfo(Assembly.GetExecutingAssembly().Location).ProductVersion!.Split('+').First();
=======
        public string ProductVersion { get; set; } = Microsoft.Kiota.Http.Generated.Version.Current();
>>>>>>> 73e4fc32
    }
}<|MERGE_RESOLUTION|>--- conflicted
+++ resolved
@@ -25,10 +25,6 @@
         /// <summary>
         /// The product version to append to the user agent header
         /// </summary>
-<<<<<<< HEAD
-        public string ProductVersion { get; set; } = FileVersionInfo.GetVersionInfo(Assembly.GetExecutingAssembly().Location).ProductVersion!.Split('+').First();
-=======
         public string ProductVersion { get; set; } = Microsoft.Kiota.Http.Generated.Version.Current();
->>>>>>> 73e4fc32
     }
 }